--- conflicted
+++ resolved
@@ -2,14 +2,11 @@
 
 namespace Omnipay\AuthorizeNet;
 
-<<<<<<< HEAD
 use Omnipay\AuthorizeNet\Message\AIMAuthorizeRequest;
 use Omnipay\AuthorizeNet\Message\AIMCaptureRequest;
 use Omnipay\AuthorizeNet\Message\AIMPurchaseRequest;
 use Omnipay\AuthorizeNet\Message\AIMRefundRequest;
 use Omnipay\AuthorizeNet\Message\AIMVoidRequest;
-=======
->>>>>>> 7b516697
 use Omnipay\Common\AbstractGateway;
 
 /**
@@ -98,13 +95,10 @@
         return $this->createRequest('\Omnipay\AuthorizeNet\Message\AIMVoidRequest', $parameters);
     }
 
-<<<<<<< HEAD
     /**
      * @param array $parameters
      * @return AIMRefundRequest
      */
-=======
->>>>>>> 7b516697
     public function refund(array $parameters = array())
     {
         return $this->createRequest('\Omnipay\AuthorizeNet\Message\AIMRefundRequest', $parameters);
