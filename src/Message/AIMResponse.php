<?php

namespace Omnipay\AuthorizeNet\Message;

use Omnipay\AuthorizeNet\Model\CardReference;
use Omnipay\AuthorizeNet\Model\TransactionReference;
use Omnipay\Common\Exception\InvalidResponseException;
use Omnipay\Common\Message\AbstractRequest;
use Omnipay\Common\Message\AbstractResponse;

/**
 * Authorize.Net AIM Response
 */
class AIMResponse extends AbstractResponse
{
    /**
     * For Error codes: @see https://developer.authorize.net/api/reference/responseCodes.html
     */
    const ERROR_RESPONSE_CODE_CANNOT_ISSUE_CREDIT = 54;

    /**
     * The overall transaction result code.
     */
    const TRANSACTION_RESULT_CODE_APPROVED = 1;
    const TRANSACTION_RESULT_CODE_DECLINED = 2;
    const TRANSACTION_RESULT_CODE_ERROR    = 3;
    const TRANSACTION_RESULT_CODE_REVIEW   = 4;

    public function __construct(AbstractRequest $request, $data)
    {
        // Strip out the xmlns junk so that PHP can parse the XML
        $xml = preg_replace('/<createTransactionResponse[^>]+>/', '<createTransactionResponse>', (string)$data);

        try {
            $xml = simplexml_load_string($xml, 'SimpleXMLElement', LIBXML_NOWARNING);
        } catch (\Exception $e) {
            throw new InvalidResponseException();
        }

        if (!$xml) {
            throw new InvalidResponseException();
        }

        parent::__construct($request, $xml);
    }

    public function isSuccessful()
    {
        return static::TRANSACTION_RESULT_CODE_APPROVED === $this->getResultCode();
    }

    /**
     * Status of the transaction. This field is also known as "Response Code" in Authorize.NET terminology.
     * A result of 0 is returned if there is no transaction response returned, e.g. a validation error in
     * some data, or invalid login credentials.
     *
     * @return int 1 = Approved, 2 = Declined, 3 = Error, 4 = Held for Review
     */
    public function getResultCode()
    {
        // If there is a transaction response, then we get the code from that.
        if (isset($this->data->transactionResponse)) {
            return intval((string)$this->data->transactionResponse->responseCode);
        }

        // No transaction response, so return 3 aka "error".
        return static::TRANSACTION_RESULT_CODE_ERROR;
    }

    /**
     * A more detailed version of the Result/Response code.
     *
     * @return int|null
     */
    public function getReasonCode()
    {
        $code = null;

        if (isset($this->data->transactionResponse->messages)) {
            // In case of a successful transaction, a "messages" element is present
<<<<<<< HEAD
            $code = intval((string)$this->data->transactionResponse[0]->messages[0]->message->code);
        } elseif (isset($this->data->transactionResponse[0]->errors)) {
            // In case of an unsuccessful transaction, an "errors" element is present
            $code = intval((string)$this->data->transactionResponse[0]->errors[0]->error->errorCode);
        } elseif (isset($this->data->messages[0]->message)) {
=======
            $code = intval((string)$this->data->transactionResponse->messages->message->code);

        } elseif (isset($this->data->transactionResponse->errors)) {
            // In case of an unsuccessful transaction, an "errors" element is present
            $code = intval((string)$this->data->transactionResponse->errors->error->errorCode);

        } elseif (isset($this->data->messages->message)) {
>>>>>>> 0064e7c4
            // In case of invalid request, the top-level message provides details.
            $code = (string)$this->data->messages->message->code;
        }

        return $code;
    }

    /**
     * Text description of the status.
     *
     * @return string|null
     */
    public function getMessage()
    {
        $message = null;

        if (isset($this->data->transactionResponse->messages)) {
            // In case of a successful transaction, a "messages" element is present
<<<<<<< HEAD
            $message = (string)$this->data->transactionResponse[0]->messages[0]->message->description;
        } elseif (isset($this->data->transactionResponse[0]->errors)) {
            // In case of an unsuccessful transaction, an "errors" element is present
            $message = (string)$this->data->transactionResponse[0]->errors[0]->error->errorText;
        } elseif (isset($this->data->messages[0]->message)) {
=======
            $message = (string)$this->data->transactionResponse->messages->message->description;

        } elseif (isset($this->data->transactionResponse->errors)) {
            // In case of an unsuccessful transaction, an "errors" element is present
            $message = (string)$this->data->transactionResponse->errors->error->errorText;

        } elseif (isset($this->data->messages->message)) {
>>>>>>> 0064e7c4
            // In case of invalid request, the top-level message provides details.
            $message = (string)$this->data->messages->message->text;
        }

        return $message;
    }

    public function getAuthorizationCode()
    {
        if (isset($this->data->transactionResponse)) {
            return (string)$this->data->transactionResponse->authCode;
        } else {
            return '';
        }
    }

    /**
     * Returns the Address Verification Service return code.
     *
     * @return string A single character. Can be A, B, E, G, N, P, R, S, U, X, Y, or Z.
     */
    public function getAVSCode()
    {
        if (isset($this->data->transactionResponse)) {
            return (string)$this->data->transactionResponse->avsResultCode;
        } else {
            return '';
        }
    }
    
    /**
     * Returns the Card Code Verfication return code.
     *
     * @return string A single character. Can be M, N, P, S, or U.
     */
    public function getCVVCode()
    {
        if (isset($this->data->transactionResponse[0]->cvvResultCode)) {
            return (string)$this->data->transactionResponse[0]->cvvResultCode;
        } else {
            return '';
        }
    }
    /**
     * A composite key containing the gateway provided transaction reference as
     * well as other data points that may be required for subsequent transactions
     * that may need to modify this one.
     *
     * @param bool $serialize Determines whether a string or object is returned
     * @return TransactionReference|string
     */
    public function getTransactionReference($serialize = true)
    {
        // The transactionResponse is only returned if succesful or declined
        // for some reason, so don't assume it will always be there.

        if (isset($this->data->transactionResponse)) {
            $body = $this->data->transactionResponse;
            $transactionRef = new TransactionReference();
            $transactionRef->setApprovalCode((string)$body->authCode);
            $transactionRef->setTransId((string)$body->transId);

            try {
                // Need to store card details in the transaction reference since it is required when doing a refund
                if ($card = $this->request->getCard()) {
                    $transactionRef->setCard(array(
                        'number' => $card->getNumberLastFour(),
                        'expiry' => $card->getExpiryDate('mY')
                    ));
                } elseif ($cardReference = $this->request->getCardReference()) {
                    $transactionRef->setCardReference(new CardReference($cardReference));
                }
            } catch (\Exception $e) {
            }

            return $serialize ? (string)$transactionRef : $transactionRef;
        }

        return '';
    }

    /**
     * Returns the account type used for the transaction.
     *
     * @return string A multicharacter string.
     *  Can be Visa, MasterCard, Discover, AmericanExpress, DinersClub, JCB, or eCheck.
     */
    public function getAccountType()
    {
        if (isset($this->data->transactionResponse[0]->accountType)) {
            return (string)$this->data->transactionResponse[0]->accountType;
        } else {
            return '';
        }
    }
}<|MERGE_RESOLUTION|>--- conflicted
+++ resolved
@@ -78,13 +78,6 @@
 
         if (isset($this->data->transactionResponse->messages)) {
             // In case of a successful transaction, a "messages" element is present
-<<<<<<< HEAD
-            $code = intval((string)$this->data->transactionResponse[0]->messages[0]->message->code);
-        } elseif (isset($this->data->transactionResponse[0]->errors)) {
-            // In case of an unsuccessful transaction, an "errors" element is present
-            $code = intval((string)$this->data->transactionResponse[0]->errors[0]->error->errorCode);
-        } elseif (isset($this->data->messages[0]->message)) {
-=======
             $code = intval((string)$this->data->transactionResponse->messages->message->code);
 
         } elseif (isset($this->data->transactionResponse->errors)) {
@@ -92,7 +85,6 @@
             $code = intval((string)$this->data->transactionResponse->errors->error->errorCode);
 
         } elseif (isset($this->data->messages->message)) {
->>>>>>> 0064e7c4
             // In case of invalid request, the top-level message provides details.
             $code = (string)$this->data->messages->message->code;
         }
@@ -111,13 +103,6 @@
 
         if (isset($this->data->transactionResponse->messages)) {
             // In case of a successful transaction, a "messages" element is present
-<<<<<<< HEAD
-            $message = (string)$this->data->transactionResponse[0]->messages[0]->message->description;
-        } elseif (isset($this->data->transactionResponse[0]->errors)) {
-            // In case of an unsuccessful transaction, an "errors" element is present
-            $message = (string)$this->data->transactionResponse[0]->errors[0]->error->errorText;
-        } elseif (isset($this->data->messages[0]->message)) {
-=======
             $message = (string)$this->data->transactionResponse->messages->message->description;
 
         } elseif (isset($this->data->transactionResponse->errors)) {
@@ -125,7 +110,6 @@
             $message = (string)$this->data->transactionResponse->errors->error->errorText;
 
         } elseif (isset($this->data->messages->message)) {
->>>>>>> 0064e7c4
             // In case of invalid request, the top-level message provides details.
             $message = (string)$this->data->messages->message->text;
         }
