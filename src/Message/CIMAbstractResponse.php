<?php

namespace Omnipay\AuthorizeNet\Message;

use Omnipay\Common\CreditCard;
use Omnipay\Common\Exception\InvalidResponseException;
use Omnipay\Common\Message\AbstractResponse;
use Omnipay\Common\Message\RequestInterface;

/**
 * Authorize.Net CIM Response
 */
abstract class CIMAbstractResponse extends AbstractResponse
{
    /**
     * The overall transaction result code.
     */
    const TRANSACTION_RESULT_CODE_APPROVED = 1;
    const TRANSACTION_RESULT_CODE_DECLINED = 2;
    const TRANSACTION_RESULT_CODE_ERROR    = 3;
    const TRANSACTION_RESULT_CODE_REVIEW   = 4;

    protected $responseType = null;

    public function __construct(RequestInterface $request, $data)
    {
        // Check if this is an error response
        $isError = strpos((string)$data, '<ErrorResponse');

        $xmlRootElement = ($isError !== false ? 'ErrorResponse' : $this->responseType);
        // Strip out the xmlns junk so that PHP can parse the XML
        $xml = preg_replace('/<' . $xmlRootElement . '[^>]+>/', '<' . $xmlRootElement . '>', (string)$data);

        try {
            $xml = simplexml_load_string($xml);
        } catch (\Exception $e) {
            throw new InvalidResponseException();
        }

        if (!$xml) {
            throw new InvalidResponseException();
        }

        $data = $this->xml2array($xml);

        parent::__construct($request, $data);
    }

    public function isSuccessful()
    {
        return $this->getResultCode() === static::TRANSACTION_RESULT_CODE_APPROVED;
    }

    /**
     * Overall status of the transaction. This field is also known as "Response Code" in Authorize.NET terminology.
     *
     * @return int 1 = Approved, 2 = Declined, 3 = Error, 4 = Held for Review
     */
    public function getResultCode()
    {
        $result = (string)$this->data['messages']['resultCode'];

        switch ($result) {
            case 'Ok':
                return static::TRANSACTION_RESULT_CODE_APPROVED;
            case 'Error':
                return static::TRANSACTION_RESULT_CODE_ERROR;
            default:
                return null;
        }
    }

    /**
     * A more detailed version of the Result/Response code.
     *
     * @return int|null
     */
    public function getReasonCode()
    {
        $code = null;

        if (isset($this->data['messages'])) {
            // In case of a successful transaction, a "messages" element is present
            $code = (string)$this->data['messages']['message']['code'];
        }

        return $code;
    }

    /**
     * A reason code is the a part of the "directResponse" attribute returned by Authorize.net. This is the third
     * element within the "directResponse" attribute which is a CSV string.
     */
    public function getResponseReasonCode()
    {
        $responseCode = null;
        if (isset($this->data['directResponse'])) {
            $directResponse = explode(',', (string)$this->data['directResponse']);
            $responseCode = $directResponse[2];
        }

        return $responseCode;
    }

    /**
     * Text description of the status.
     *
     * @return string|null
     */
    public function getMessage()
    {
        $message = null;

        if (isset($this->data['messages'])) {
            // In case of a successful transaction, a "messages" element is present
<<<<<<< HEAD
            $message = (string)$this->data['messages'][0]['message'][0]['text'];
=======
            $message = (string)$this->data['messages']['message']['text'];

>>>>>>> 0064e7c4
        }

        return $message;
    }

    /**
     * Get the reusable card reference from the response.
     * Used in conjuction with CIMGateway::createCard()
     *
     * @return string|null
     */
    public function getCardReference()
    {
        $cardRef = null;

        if ($this->isSuccessful()) {
            $data['customerProfileId'] = $this->getCustomerProfileId();
            $data['customerPaymentProfileId'] = $this->getCustomerPaymentProfileId();

            if (!empty($data['customerProfileId']) && !empty($data['customerPaymentProfileId'])) {
                // For card reference both profileId and payment profileId should exist
                $cardRef = json_encode($data);
            }
        }

        return $cardRef;
    }

    /**
     * http://bookofzeus.com/articles/convert-simplexml-object-into-php-array/
     *
     * Convert a simpleXMLElement into an array
     *
     * @param \SimpleXMLElement $xml
     *
     * @return array
     */
    public function xml2array(\SimpleXMLElement $xml)
    {
        return json_decode(json_encode($xml), true);

        $arr = array();

        foreach ($xml as $element) {
            $tag = $element->getName();
            $e = get_object_vars($element);

            if (! empty($e)) {
                $arr[$tag][] = $element instanceof \SimpleXMLElement ? $this->xml2array($element) : $e;
            } else {
                $arr[$tag] = trim($element);
            }
        }

        return $arr;
    }

    public function getCustomerProfileId()
    {
        return null;
    }

    public function getCustomerPaymentProfileId()
    {
        return null;
    }

    /**
     * Authorize net does not provide fingerprint and brand of the card hence we build the parameters from the
     * requested card data
     */
    public function augmentResponse()
    {
        if (!$this->isSuccessful()) {
            return;
        }

        /** @var CreditCard $card */
        $card = $this->request->getCard();

        if ($card) {
            $ccString = $card->getNumber() . $card->getExpiryMonth() . $card->getExpiryYear();

            $this->data['hash'] = md5($ccString);
            $this->data['brand'] = $card->getBrand();
            $this->data['expiryYear'] = $card->getExpiryYear();
            $this->data['expiryMonth'] = $card->getExpiryMonth();
        }
    }
}<|MERGE_RESOLUTION|>--- conflicted
+++ resolved
@@ -113,12 +113,7 @@
 
         if (isset($this->data['messages'])) {
             // In case of a successful transaction, a "messages" element is present
-<<<<<<< HEAD
-            $message = (string)$this->data['messages'][0]['message'][0]['text'];
-=======
             $message = (string)$this->data['messages']['message']['text'];
-
->>>>>>> 0064e7c4
         }
 
         return $message;
