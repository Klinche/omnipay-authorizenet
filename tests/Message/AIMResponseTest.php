<?php

namespace Omnipay\AuthorizeNet\Message;

use Omnipay\Tests\TestCase;

class AIMResponseTest extends TestCase
{
    private $mockRequest;

    public function getMockRequest($className = '\Omnipay\AuthorizeNet\Message\AIMAbstractRequest')
    {
        if (null === $this->mockRequest) {
            $this->mockRequest = \Mockery::mock($className);
        }
        return $this->mockRequest;
    }

    public function testConstructEmpty()
    {
        $this->setExpectedException('\Omnipay\Common\Exception\InvalidResponseException');
        new AIMResponse($this->getMockRequest(), '');
    }

    public function testAuthorizeSuccess()
    {
        $httpResponse = $this->getMockHttpResponse('AIMAuthorizeSuccess.txt');
        $response = new AIMResponse($this->getMockRequest(), $httpResponse->getBody());

        $this->assertTrue($response->isSuccessful());
        $this->assertSame('{"approvalCode":"GA4OQP","transId":"2184493132"}', $response->getTransactionReference());
        $this->assertSame('This transaction has been approved.', $response->getMessage());
        $this->assertSame(1, $response->getResultCode());
        $this->assertSame(1, $response->getReasonCode());
        $this->assertSame('GA4OQP', $response->getAuthorizationCode());
        $this->assertSame('Y', $response->getAVSCode());
<<<<<<< HEAD
        $this->assertSame('P', $response->getCVVCode());
=======
        $this->assertSame('Visa', $response->getAccountType());
>>>>>>> dedf2e32
    }

    public function testAuthorizeFailure()
    {
        $httpResponse = $this->getMockHttpResponse('AIMAuthorizeFailure.txt');
        $response = new AIMResponse($this->getMockRequest(), $httpResponse->getBody());

        $this->assertFalse($response->isSuccessful());
        $this->assertSame('{"approvalCode":"","transId":"0"}', $response->getTransactionReference());
        $this->assertSame('A valid amount is required.', $response->getMessage());
        $this->assertSame(3, $response->getResultCode());
        $this->assertSame(5, $response->getReasonCode());
        $this->assertSame('', $response->getAuthorizationCode());
        $this->assertSame('P', $response->getAVSCode());
<<<<<<< HEAD
        $this->assertSame('', $response->getCVVCode());
=======
        $this->assertSame('Visa', $response->getAccountType());
>>>>>>> dedf2e32
    }

    public function testAuthorizeInvalid()
    {
        $httpResponse = $this->getMockHttpResponse('AIMAuthorizeInvalid.txt');
        $response = new AIMResponse($this->getMockRequest(), $httpResponse->getBody());

        $this->assertFalse($response->isSuccessful());
        $this->assertSame('', $response->getTransactionReference());
        $this->assertSame('User authentication failed due to invalid authentication values.', $response->getMessage());
        $this->assertSame(3, $response->getResultCode());
        $this->assertSame('E00007', $response->getReasonCode());
        $this->assertSame('', $response->getAuthorizationCode());
        $this->assertSame('', $response->getAVSCode());
        $this->assertSame('', $response->getCVVCode());
    }

    public function testAuthorizeInvalidOTSToken()
    {
        $httpResponse = $this->getMockHttpResponse('AIMAuthorizeInvalidOTSToken.txt');
        $response = new AIMResponse($this->getMockRequest(), $httpResponse->getBody());

        $this->assertFalse($response->isSuccessful());
        $this->assertSame('E00114', $response->getReasonCode());
        $this->assertSame('Invalid OTS Token.', $response->getMessage());
    }

    public function testCaptureSuccess()
    {
        $httpResponse = $this->getMockHttpResponse('AIMCaptureSuccess.txt');
        $response = new AIMResponse($this->getMockRequest(), $httpResponse->getBody());

        $this->assertTrue($response->isSuccessful());
        $this->assertSame('{"approvalCode":"F51OYG","transId":"2184494531"}', $response->getTransactionReference());
        $this->assertSame('This transaction has been approved.', $response->getMessage());
        $this->assertSame(1, $response->getResultCode());
        $this->assertSame(1, $response->getReasonCode());
        $this->assertSame('F51OYG', $response->getAuthorizationCode());
        $this->assertSame('P', $response->getAVSCode());
<<<<<<< HEAD
        $this->assertSame('', $response->getCVVCode());
=======
        $this->assertSame('Visa', $response->getAccountType());
>>>>>>> dedf2e32
    }

    public function testCaptureFailure()
    {
        $httpResponse = $this->getMockHttpResponse('AIMCaptureFailure.txt');
        $response = new AIMResponse($this->getMockRequest(), $httpResponse->getBody());

        $this->assertFalse($response->isSuccessful());
        $this->assertSame('{"approvalCode":"","transId":"0"}', $response->getTransactionReference());
        $this->assertSame('The transaction cannot be found.', $response->getMessage());
        $this->assertSame(3, $response->getResultCode());
        $this->assertSame(16, $response->getReasonCode());
        $this->assertSame('', $response->getAuthorizationCode());
        $this->assertSame('P', $response->getAVSCode());
<<<<<<< HEAD
        $this->assertSame('', $response->getCVVCode());
=======
        $this->assertSame('', $response->getAccountType());
>>>>>>> dedf2e32
    }
    
    public function testCaptureOnlySuccess()
    {
        $httpResponse = $this->getMockHttpResponse('AIMCaptureOnlySuccess.txt');
        $response = new AIMResponse($this->getMockRequest(), $httpResponse->getBody());

        $this->assertTrue($response->isSuccessful());
        $this->assertSame('{"approvalCode":"ROHNFQ","transId":"40009379672"}', $response->getTransactionReference());
        $this->assertSame('This transaction has been approved.', $response->getMessage());
        $this->assertSame(1, $response->getResultCode());
        $this->assertSame(1, $response->getReasonCode());
        $this->assertSame('ROHNFQ', $response->getAuthorizationCode());
        $this->assertSame('P', $response->getAVSCode());
<<<<<<< HEAD
        $this->assertSame('', $response->getCVVCode());
=======
        $this->assertSame('MasterCard', $response->getAccountType());
>>>>>>> dedf2e32
    }

    public function testCaptureOnlyFailure()
    {
        $httpResponse = $this->getMockHttpResponse('AIMCaptureOnlyFailure.txt');
        $response = new AIMResponse($this->getMockRequest(), $httpResponse->getBody());

        $this->assertFalse($response->isSuccessful());
        $this->assertSame('{"approvalCode":"ROHNFQ","transId":"0"}', $response->getTransactionReference());
        $this->assertSame('A valid amount is required.', $response->getMessage());
        $this->assertSame(3, $response->getResultCode());
        $this->assertSame(5, $response->getReasonCode());
        $this->assertSame('ROHNFQ', $response->getAuthorizationCode());
        $this->assertSame('P', $response->getAVSCode());
<<<<<<< HEAD
        $this->assertSame('', $response->getCVVCode());
=======
        $this->assertSame('MasterCard', $response->getAccountType());
>>>>>>> dedf2e32
    }

    public function testPurchaseSuccess()
    {
        $httpResponse = $this->getMockHttpResponse('AIMPurchaseSuccess.txt');
        $response = new AIMResponse($this->getMockRequest(), $httpResponse->getBody());

        $this->assertTrue($response->isSuccessful());
        $this->assertSame('{"approvalCode":"JE6JM1","transId":"2184492509"}', $response->getTransactionReference());
        $this->assertSame('This transaction has been approved.', $response->getMessage());
        $this->assertSame(1, $response->getResultCode());
        $this->assertSame(1, $response->getReasonCode());
        $this->assertSame('JE6JM1', $response->getAuthorizationCode());
        $this->assertSame('Y', $response->getAVSCode());
<<<<<<< HEAD
        $this->assertSame('P', $response->getCVVCode());
=======
        $this->assertSame('Visa', $response->getAccountType());
>>>>>>> dedf2e32
    }

    public function testPurchaseFailure()
    {
        $httpResponse = $this->getMockHttpResponse('AIMPurchaseFailure.txt');
        $response = new AIMResponse($this->getMockRequest(), $httpResponse->getBody());

        $this->assertFalse($response->isSuccessful());
        $this->assertSame('{"approvalCode":"","transId":"0"}', $response->getTransactionReference());
        $this->assertSame('A valid amount is required.', $response->getMessage());
        $this->assertSame(3, $response->getResultCode());
        $this->assertSame(5, $response->getReasonCode());
        $this->assertSame('', $response->getAuthorizationCode());
        $this->assertSame('P', $response->getAVSCode());
<<<<<<< HEAD
        $this->assertSame('', $response->getCVVCode());
=======
        $this->assertSame('Visa', $response->getAccountType());
>>>>>>> dedf2e32
    }

    public function testRefundSuccess()
    {
        $httpResponse = $this->getMockHttpResponse('AIMRefundSuccess.txt');

        $response = new AIMResponse($this->getMockRequest(), $httpResponse->getBody());

        $this->assertTrue($response->isSuccessful());
        $this->assertSame('{"approvalCode":"","transId":"2217770693"}', $response->getTransactionReference());
        $this->assertSame('This transaction has been approved.', $response->getMessage());
        $this->assertSame(1, $response->getResultCode());
        $this->assertSame(1, $response->getReasonCode());
        $this->assertSame('P', $response->getAVSCode());
<<<<<<< HEAD
        $this->assertSame('', $response->getCVVCode());
=======
        $this->assertSame('Visa', $response->getAccountType());
>>>>>>> dedf2e32
    }

    public function testRefundFailure()
    {
        $httpResponse = $this->getMockHttpResponse('AIMRefundFailure.txt');
        $response = new AIMResponse($this->getMockRequest(), $httpResponse->getBody());

        $this->assertFalse($response->isSuccessful());
        $this->assertSame('{"approvalCode":"","transId":"0"}', $response->getTransactionReference());
        $this->assertSame('The referenced transaction does not meet the criteria for issuing a credit.', $response->getMessage());
        $this->assertSame(3, $response->getResultCode());
        $this->assertSame(54, $response->getReasonCode());
        $this->assertSame('', $response->getAuthorizationCode());
        $this->assertSame('P', $response->getAVSCode());
<<<<<<< HEAD
        $this->assertSame('', $response->getCVVCode());
=======
        $this->assertSame('Visa', $response->getAccountType());
>>>>>>> dedf2e32
    }
}<|MERGE_RESOLUTION|>--- conflicted
+++ resolved
@@ -34,11 +34,8 @@
         $this->assertSame(1, $response->getReasonCode());
         $this->assertSame('GA4OQP', $response->getAuthorizationCode());
         $this->assertSame('Y', $response->getAVSCode());
-<<<<<<< HEAD
         $this->assertSame('P', $response->getCVVCode());
-=======
-        $this->assertSame('Visa', $response->getAccountType());
->>>>>>> dedf2e32
+        $this->assertSame('Visa', $response->getAccountType());
     }
 
     public function testAuthorizeFailure()
@@ -53,11 +50,8 @@
         $this->assertSame(5, $response->getReasonCode());
         $this->assertSame('', $response->getAuthorizationCode());
         $this->assertSame('P', $response->getAVSCode());
-<<<<<<< HEAD
-        $this->assertSame('', $response->getCVVCode());
-=======
-        $this->assertSame('Visa', $response->getAccountType());
->>>>>>> dedf2e32
+        $this->assertSame('', $response->getCVVCode());
+        $this->assertSame('Visa', $response->getAccountType());
     }
 
     public function testAuthorizeInvalid()
@@ -97,11 +91,8 @@
         $this->assertSame(1, $response->getReasonCode());
         $this->assertSame('F51OYG', $response->getAuthorizationCode());
         $this->assertSame('P', $response->getAVSCode());
-<<<<<<< HEAD
-        $this->assertSame('', $response->getCVVCode());
-=======
-        $this->assertSame('Visa', $response->getAccountType());
->>>>>>> dedf2e32
+        $this->assertSame('', $response->getCVVCode());
+        $this->assertSame('Visa', $response->getAccountType());
     }
 
     public function testCaptureFailure()
@@ -116,11 +107,8 @@
         $this->assertSame(16, $response->getReasonCode());
         $this->assertSame('', $response->getAuthorizationCode());
         $this->assertSame('P', $response->getAVSCode());
-<<<<<<< HEAD
-        $this->assertSame('', $response->getCVVCode());
-=======
+        $this->assertSame('', $response->getCVVCode());
         $this->assertSame('', $response->getAccountType());
->>>>>>> dedf2e32
     }
     
     public function testCaptureOnlySuccess()
@@ -135,11 +123,8 @@
         $this->assertSame(1, $response->getReasonCode());
         $this->assertSame('ROHNFQ', $response->getAuthorizationCode());
         $this->assertSame('P', $response->getAVSCode());
-<<<<<<< HEAD
-        $this->assertSame('', $response->getCVVCode());
-=======
+        $this->assertSame('', $response->getCVVCode());
         $this->assertSame('MasterCard', $response->getAccountType());
->>>>>>> dedf2e32
     }
 
     public function testCaptureOnlyFailure()
@@ -154,11 +139,8 @@
         $this->assertSame(5, $response->getReasonCode());
         $this->assertSame('ROHNFQ', $response->getAuthorizationCode());
         $this->assertSame('P', $response->getAVSCode());
-<<<<<<< HEAD
-        $this->assertSame('', $response->getCVVCode());
-=======
+        $this->assertSame('', $response->getCVVCode());
         $this->assertSame('MasterCard', $response->getAccountType());
->>>>>>> dedf2e32
     }
 
     public function testPurchaseSuccess()
@@ -173,11 +155,8 @@
         $this->assertSame(1, $response->getReasonCode());
         $this->assertSame('JE6JM1', $response->getAuthorizationCode());
         $this->assertSame('Y', $response->getAVSCode());
-<<<<<<< HEAD
         $this->assertSame('P', $response->getCVVCode());
-=======
-        $this->assertSame('Visa', $response->getAccountType());
->>>>>>> dedf2e32
+        $this->assertSame('Visa', $response->getAccountType());
     }
 
     public function testPurchaseFailure()
@@ -192,11 +171,8 @@
         $this->assertSame(5, $response->getReasonCode());
         $this->assertSame('', $response->getAuthorizationCode());
         $this->assertSame('P', $response->getAVSCode());
-<<<<<<< HEAD
-        $this->assertSame('', $response->getCVVCode());
-=======
-        $this->assertSame('Visa', $response->getAccountType());
->>>>>>> dedf2e32
+        $this->assertSame('', $response->getCVVCode());
+        $this->assertSame('Visa', $response->getAccountType());
     }
 
     public function testRefundSuccess()
@@ -211,11 +187,8 @@
         $this->assertSame(1, $response->getResultCode());
         $this->assertSame(1, $response->getReasonCode());
         $this->assertSame('P', $response->getAVSCode());
-<<<<<<< HEAD
-        $this->assertSame('', $response->getCVVCode());
-=======
-        $this->assertSame('Visa', $response->getAccountType());
->>>>>>> dedf2e32
+        $this->assertSame('', $response->getCVVCode());
+        $this->assertSame('Visa', $response->getAccountType());
     }
 
     public function testRefundFailure()
@@ -230,10 +203,7 @@
         $this->assertSame(54, $response->getReasonCode());
         $this->assertSame('', $response->getAuthorizationCode());
         $this->assertSame('P', $response->getAVSCode());
-<<<<<<< HEAD
-        $this->assertSame('', $response->getCVVCode());
-=======
-        $this->assertSame('Visa', $response->getAccountType());
->>>>>>> dedf2e32
+        $this->assertSame('', $response->getCVVCode());
+        $this->assertSame('Visa', $response->getAccountType());
     }
 }